{
  "name": "@kubb/parser-ts",
  "version": "3.6.0",
  "description": "TypeScript parser",
  "keywords": [
    "typescript",
    "plugins",
    "kubb",
    "codegen"
  ],
  "repository": {
    "type": "git",
    "url": "git://github.com/kubb-labs/kubb.git",
    "directory": "packages/parser-ts"
  },
  "license": "MIT",
  "author": "Stijn Van Hulle <stijn@stijnvanhulle.be",
  "sideEffects": false,
  "type": "module",
  "exports": {
    ".": {
      "import": "./dist/index.js",
      "require": "./dist/index.cjs",
      "default": "./dist/index.cjs"
    },
    "./factory": {
      "import": "./dist/factory.js",
      "require": "./dist/factory.cjs",
      "default": "./dist/factory.cjs"
    },
    "./package.json": "./package.json",
    "./*": "./*"
  },
  "main": "dist/index.cjs",
  "module": "dist/index.js",
  "types": "./dist/index.d.cts",
  "typesVersions": {
    "*": {
      "factory": [
        "./dist/factory.d.ts"
      ]
    }
  },
  "files": [
    "src",
    "dist",
    "!/**/**.test.**",
    "!/**/__tests__/**"
  ],
  "scripts": {
    "build": "tsup",
    "clean": "npx rimraf ./dist",
    "lint": "bun biome lint .",
    "lint:fix": "bun biome lint --apply-unsafe .",
    "release": "pnpm publish --no-git-check",
    "release:canary": "bash ../../.github/canary.sh && node ../../scripts/build.js canary && pnpm publish --no-git-check",
    "start": "tsup --watch",
    "test": "vitest --passWithNoTests",
    "typecheck": "tsc -p ./tsconfig.json --noEmit --emitDeclarationOnly false"
  },
  "dependencies": {
    "prettier": "^3.5.2",
<<<<<<< HEAD
    "remeda": "^2.21.0",
=======
    "remeda": "^2.20.2",
>>>>>>> 97452e80
    "typescript": "catalog:"
  },
  "devDependencies": {
    "@kubb/config-ts": "workspace:*",
    "@kubb/config-tsup": "workspace:*",
    "tsup": "^8.4.0"
  },
  "engines": {
    "node": ">=20"
  },
  "publishConfig": {
    "access": "public",
    "registry": "https://registry.npmjs.org/"
  }
}<|MERGE_RESOLUTION|>--- conflicted
+++ resolved
@@ -60,11 +60,7 @@
   },
   "dependencies": {
     "prettier": "^3.5.2",
-<<<<<<< HEAD
     "remeda": "^2.21.0",
-=======
-    "remeda": "^2.20.2",
->>>>>>> 97452e80
     "typescript": "catalog:"
   },
   "devDependencies": {
