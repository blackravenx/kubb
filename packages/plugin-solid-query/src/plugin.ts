import path from 'node:path'

import { FileManager, type Group, PluginManager, createPlugin } from '@kubb/core'
import { camelCase, pascalCase } from '@kubb/core/transformers'
import { OperationGenerator, pluginOasName } from '@kubb/plugin-oas'

import { pluginTsName } from '@kubb/plugin-ts'
import { pluginZodName } from '@kubb/plugin-zod'

import type { Plugin } from '@kubb/core'
import type { PluginOas } from '@kubb/plugin-oas'
import { QueryKey } from './components'
import { queryGenerator } from './generators'
import type { PluginSolidQuery } from './types.ts'

export const pluginSolidQueryName = 'plugin-solid-query' satisfies PluginSolidQuery['name']

export const pluginSolidQuery = createPlugin<PluginSolidQuery>((options) => {
  const {
    output = { path: 'hooks', barrelType: 'named' },
    group,
    exclude = [],
    include,
    override = [],
    parser = 'client',
    transformers = {},
    paramsType = 'inline',
    pathParamsType = 'inline',
    queryKey = QueryKey.getTransformer,
    generators = [queryGenerator].filter(Boolean),
    query = {},
    paramsCasing,
  } = options

  return {
    name: pluginSolidQueryName,
    options: {
      output,
      client: {
        importPath: '@kubb/plugin-client/client',
        dataReturnType: 'data',
        pathParamsType: 'inline',
        ...options.client,
      },
      queryKey,
      query:
        query === false
          ? false
          : {
              methods: ['get'],
              importPath: '@tanstack/solid-query',
              ...query,
            },
      paramsType,
      pathParamsType: paramsType === 'object' ? 'object' : pathParamsType,
      parser,
<<<<<<< HEAD
      paramsCasing,
=======
      group,
>>>>>>> 37e96baa
    },
    pre: [pluginOasName, pluginTsName, parser === 'zod' ? pluginZodName : undefined].filter(Boolean),
    resolvePath(baseName, pathMode, options) {
      const root = path.resolve(this.config.root, this.config.output.path)
      const mode = pathMode ?? FileManager.getMode(path.resolve(root, output.path))

      if (mode === 'single') {
        /**
         * when output is a file then we will always append to the same file(output file), see fileManager.addOrAppend
         * Other plugins then need to call addOrAppend instead of just add from the fileManager class
         */
        return path.resolve(root, output.path)
      }

      if (options?.group && group) {
        const groupName: Group['name'] = group?.name
          ? group.name
          : (ctx) => {
              if (group?.type === 'path') {
                return `${ctx.group.split('/')[1]}`
              }
              return `${camelCase(ctx.group)}Controller`
            }

        return path.resolve(root, output.path, groupName({ group: options.group }), baseName)
      }

      return path.resolve(root, output.path, baseName)
    },
    resolveName(name, type) {
      let resolvedName = camelCase(name)

      if (type === 'file' || type === 'function') {
        resolvedName = camelCase(name, {
          isFile: type === 'file',
        })
      }
      if (type === 'type') {
        resolvedName = pascalCase(name)
      }

      if (type) {
        return transformers?.name?.(resolvedName, type) || resolvedName
      }

      return resolvedName
    },
    async buildStart() {
      const [swaggerPlugin]: [Plugin<PluginOas>] = PluginManager.getDependedPlugins<PluginOas>(this.plugins, [pluginOasName])

      const oas = await swaggerPlugin.context.getOas()
      const root = path.resolve(this.config.root, this.config.output.path)
      const mode = FileManager.getMode(path.resolve(root, output.path))
      const baseURL = await swaggerPlugin.context.getBaseURL()

      if (baseURL) {
        this.plugin.options.client.baseURL = baseURL
      }

      const operationGenerator = new OperationGenerator(this.plugin.options, {
        oas,
        pluginManager: this.pluginManager,
        plugin: this.plugin,
        contentType: swaggerPlugin.context.contentType,
        exclude,
        include,
        override,
        mode,
      })

      const files = await operationGenerator.build(...generators)
      await this.addFile(...files)

      const barrelFiles = await this.fileManager.getBarrelFiles({
        type: output.barrelType ?? 'named',
        root,
        output,
        files: this.fileManager.files,
        meta: {
          pluginKey: this.plugin.key,
        },
        logger: this.logger,
      })

      await this.addFile(...barrelFiles)
    },
  }
})<|MERGE_RESOLUTION|>--- conflicted
+++ resolved
@@ -54,11 +54,8 @@
       paramsType,
       pathParamsType: paramsType === 'object' ? 'object' : pathParamsType,
       parser,
-<<<<<<< HEAD
+      group,
       paramsCasing,
-=======
-      group,
->>>>>>> 37e96baa
     },
     pre: [pluginOasName, pluginTsName, parser === 'zod' ? pluginZodName : undefined].filter(Boolean),
     resolvePath(baseName, pathMode, options) {
