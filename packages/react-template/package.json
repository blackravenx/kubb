{
  "name": "@kubb/react-template",
  "version": "1.10.1",
  "description": "Generator react-template",
  "keywords": [
    "typescript",
    "plugins",
    "kubb",
    "codegen"
  ],
  "repository": {
    "type": "git",
    "url": "git://github.com/kubb-project/kubb.git",
    "directory": "packages/react-template"
  },
  "license": "MIT",
  "author": "Stijn Van Hulle <stijn@stijnvanhulle.be",
  "sideEffects": false,
  "type": "module",
  "exports": {
    ".": {
      "import": "./dist/index.js",
      "module": "./dist/index.js",
      "default": "./dist/index.cjs"
    },
    "./package.json": "./package.json",
    "./globals": {
      "types": "./globals.d.ts"
    },
    "./*": "./*"
  },
  "main": "dist/index.js",
  "module": "dist/index.js",
  "types": "./dist/index.d.ts",
  "typesVersions": {
    "*": {}
  },
  "files": [
    "dist",
    "schemas",
    "*.d.ts",
    "*.d.cts",
    "!/**/**.test.**",
    "!/**/__tests__/**"
  ],
  "scripts": {
    "build": "tsup",
    "clean": "npx rimraf ./dist",
    "lint": "ESLINT_USE_FLAT_CONFIG=true eslint --format pretty .",
    "lint-fix": "bun run lint --quiet --fix",
    "release": "pnpm publish --no-git-check",
    "release:canary": "bash ../../.github/canary.sh && pnpm publish --no-git-check -tag canary",
    "start": "tsup --watch",
    "test": "vitest --passWithNoTests",
    "typecheck": "tsc -p ./tsconfig.json --noEmit --emitDeclarationOnly false"
  },
  "dependencies": {
    "@kubb/core": "workspace:*",
    "@kubb/ts-codegen": "workspace:*",
    "auto-bind": "^4.0.0",
    "react-reconciler": "^0.29.0"
  },
  "devDependencies": {
    "@kubb/eslint-config": "workspace:*",
    "@kubb/ts-codegen": "workspace:*",
    "@kubb/ts-config": "workspace:*",
    "@kubb/tsup-config": "workspace:*",
    "@types/react": ">=18.2.27",
    "@types/react-reconciler": "^0.28.5",
    "eslint": "^8.51.0",
    "react": "^18.2.0",
    "react-devtools-core": "^4.28.4",
    "tsup": "^7.2.0"
  },
  "peerDependencies": {
<<<<<<< HEAD
    "@types/react": ">=18.2.25",
    "react": ">=18.2.0",
=======
    "@types/react": ">=17.0.0",
    "react": ">=17.0.0",
>>>>>>> 6078e86f
    "react-devtools-core": "^4.19.1"
  },
  "peerDependenciesMeta": {
    "@types/react": {
      "optional": true
    },
    "react-devtools-core": {
      "optional": true
    }
  },
  "packageManager": "pnpm@8.3.0",
  "engines": {
    "node": ">=18",
    "pnpm": ">=8.3.0"
  },
  "publishConfig": {
    "access": "public",
    "registry": "https://registry.npmjs.org/"
  }
}<|MERGE_RESOLUTION|>--- conflicted
+++ resolved
@@ -73,13 +73,8 @@
     "tsup": "^7.2.0"
   },
   "peerDependencies": {
-<<<<<<< HEAD
-    "@types/react": ">=18.2.25",
-    "react": ">=18.2.0",
-=======
     "@types/react": ">=17.0.0",
     "react": ">=17.0.0",
->>>>>>> 6078e86f
     "react-devtools-core": "^4.19.1"
   },
   "peerDependenciesMeta": {
