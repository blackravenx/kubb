--- conflicted
+++ resolved
@@ -18,10 +18,6 @@
 }
 
 export class OperationGenerator extends Generator<Options> {
-<<<<<<< HEAD
-  async all(paths: Record<string, Record<HttpMethod, Operation | undefined>>): Promise<File | null> {
-    const { directory, resolveId } = this.options
-=======
   async resolve(operation: Operation): Promise<Resolver> {
     const { directory, resolvePath, resolveName } = this.options
 
@@ -64,7 +60,6 @@
 
   async all(paths: Record<string, Record<HttpMethod, Operation>>): Promise<File | null> {
     const { directory, resolvePath, resolveName } = this.options
->>>>>>> 48a711ee
 
     const controllerName = resolveName({ name: 'operations' })
     const controllerId = `${controllerName}.ts`
@@ -87,12 +82,7 @@
         const operation = this.getOperation(path, method as HttpMethod)
         if (operation) {
           groupedByOperationId[operation.getOperationId()] = {
-<<<<<<< HEAD
-            // TODO add util
-            path: path.replaceAll('{', ':').replaceAll('}', ''),
-=======
             path: new Path(path).URL,
->>>>>>> 48a711ee
             method: method as HttpMethod,
           }
         }
