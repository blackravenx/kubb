--- conflicted
+++ resolved
@@ -94,17 +94,12 @@
     "typescript": "^5.2.2"
   },
   "peerDependencies": {
-<<<<<<< HEAD
-    "axios": "^1.4.0",
-    "react": ">=18.2.0"
-=======
     "axios": "^1.4.0"
   },
   "peerDependenciesMeta": {
     "axios": {
       "optional": true
     }
->>>>>>> 6078e86f
   },
   "packageManager": "pnpm@8.3.0",
   "engines": {
