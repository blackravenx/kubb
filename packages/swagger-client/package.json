--- conflicted
+++ resolved
@@ -1,10 +1,6 @@
 {
   "name": "@kubb/swagger-client",
-<<<<<<< HEAD
-  "version": "1.3.4",
-=======
-  "version": "1.3.1",
->>>>>>> 8741056f
+  "version": "1.4.0",
   "description": "Generator swagger-client",
   "keywords": [
     "typescript",
