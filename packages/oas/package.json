{
  "name": "@kubb/oas",
  "version": "3.6.0",
  "description": "Oas helpers",
  "keywords": [
    "typescript",
    "plugins",
    "kubb",
    "codegen"
  ],
  "repository": {
    "type": "git",
    "url": "git://github.com/kubb-labs/kubb.git",
    "directory": "packages/oas"
  },
  "license": "MIT",
  "author": "Stijn Van Hulle <stijn@stijnvanhulle.be",
  "sideEffects": false,
  "type": "module",
  "exports": {
    ".": {
      "import": "./dist/index.js",
      "require": "./dist/index.cjs",
      "default": "./dist/index.cjs"
    },
    "./infer": {
      "import": "./dist/infer.js",
      "require": "./dist/infer.cjs",
      "default": "./dist/infer.cjs"
    },
    "./package.json": "./package.json",
    "./*": "./*"
  },
  "main": "dist/index.cjs",
  "module": "dist/index.js",
  "types": "./dist/index.d.cts",
  "typesVersions": {
    "*": {
      "infer": [
        "./dist/infer.d.ts"
      ]
    }
  },
  "files": [
    "src",
    "dist",
    "!/**/**.test.**",
    "!/**/__tests__/**"
  ],
  "scripts": {
    "build": "tsup",
    "clean": "npx rimraf ./dist",
    "lint": "bun biome lint .",
    "lint:fix": "bun biome lint --apply-unsafe .",
    "release": "pnpm publish --no-git-check",
    "release:canary": "bash ../../.github/canary.sh && node ../../scripts/build.js canary && pnpm publish --no-git-check",
    "start": "tsup --watch",
    "test": "vitest --passWithNoTests",
    "typecheck": "tsc -p ./tsconfig.json --noEmit --emitDeclarationOnly false"
  },
  "dependencies": {
<<<<<<< HEAD
    "@redocly/openapi-core": "^1.31.2",
=======
    "@redocly/openapi-core": "^1.30.0",
>>>>>>> 97452e80
    "hotscript": "^1.0.13",
    "json-schema-to-ts": "^3.1.1",
    "jsonpointer": "^5.0.1",
    "oas": "^25.3.0",
    "oas-normalize": "^11.1.4",
    "openapi-types": "^12.1.3",
    "remeda": "^2.21.0",
    "swagger2openapi": "^7.0.8",
    "ts-toolbelt": "^9.6.0"
  },
  "devDependencies": {
    "@kubb/config-ts": "workspace:*",
    "@kubb/config-tsup": "workspace:*",
    "@stoplight/yaml": "^4.3.0",
    "@types/swagger2openapi": "^7.0.4",
    "expect-type": "^1.1.0",
    "tsup": "catalog:",
    "typescript": "catalog:"
  },
  "engines": {
    "node": ">=20"
  },
  "publishConfig": {
    "access": "public",
    "registry": "https://registry.npmjs.org/"
  }
}<|MERGE_RESOLUTION|>--- conflicted
+++ resolved
@@ -59,11 +59,7 @@
     "typecheck": "tsc -p ./tsconfig.json --noEmit --emitDeclarationOnly false"
   },
   "dependencies": {
-<<<<<<< HEAD
     "@redocly/openapi-core": "^1.31.2",
-=======
-    "@redocly/openapi-core": "^1.30.0",
->>>>>>> 97452e80
     "hotscript": "^1.0.13",
     "json-schema-to-ts": "^3.1.1",
     "jsonpointer": "^5.0.1",
