{
  "name": "@kubb/config-biome",
<<<<<<< HEAD
  "version": "3.9.1",
=======
  "version": "3.9.0",
  "repository": {
    "type": "git",
    "url": "https://github.com/kubb-labs/kubb.git",
    "directory": "packages/config-biome"
  },
  "license": "MIT",
  "author": "stijnvanhulle",
  "sideEffects": false,
>>>>>>> ae92ac8c
  "type": "module",
  "exports": {
    "./biome": "./biome.json"
  },
  "files": [
    "biome.json"
  ]
}<|MERGE_RESOLUTION|>--- conflicted
+++ resolved
@@ -1,9 +1,6 @@
 {
   "name": "@kubb/config-biome",
-<<<<<<< HEAD
   "version": "3.9.1",
-=======
-  "version": "3.9.0",
   "repository": {
     "type": "git",
     "url": "https://github.com/kubb-labs/kubb.git",
@@ -12,7 +9,6 @@
   "license": "MIT",
   "author": "stijnvanhulle",
   "sideEffects": false,
->>>>>>> ae92ac8c
   "type": "module",
   "exports": {
     "./biome": "./biome.json"
