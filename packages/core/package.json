{
  "name": "@kubb/core",
  "version": "1.1.12",
  "description": "Generator core",
  "keywords": [
    "typescript",
    "plugins",
    "kubb",
    "codegen"
  ],
  "repository": {
    "type": "git",
    "url": "git://github.com/kubb-project/kubb.git",
    "directory": "packages/core"
  },
  "license": "MIT",
  "author": "Stijn Van Hulle <stijn@stijnvanhulle.be",
  "sideEffects": false,
  "type": "module",
  "exports": {
    ".": {
      "types": "./dist/index.d.ts",
      "import": "./dist/index.js",
      "module": "./dist/index.js",
      "default": "./dist/index.cjs"
    },
    "./package.json": "./package.json",
    "./*": "./*",
    "./globals": {
      "types": "./globals.d.ts"
    }
  },
  "main": "dist/index.js",
  "module": "dist/index.js",
  "types": "./dist/index.d.ts",
  "typesVersions": {
    "*": {}
  },
  "files": [
    "dist",
<<<<<<< HEAD
    "src",
    "*.d.ts",
    "*.d.cts",
=======
>>>>>>> b73d21f4
    "schemas",
    "!/**/**.test.**",
    "!/**/__tests__/**"
  ],
  "scripts": {
    "build": "tsup",
    "clean": "rimraf ./dist",
    "lint": "ESLINT_USE_FLAT_CONFIG=true eslint --format pretty ./src",
    "lint-fix": "bun run lint --quiet --fix",
    "release": "pnpm publish --no-git-check",
    "start": "tsup --watch",
    "test": "vitest --passWithNoTests",
    "typecheck": "tsc -p ./tsconfig.json --noEmit --emitDeclarationOnly false",
    "upgrade": "pnpm update"
  },
  "dependencies": {
    "@kubb/ts-codegen": "workspace:*",
    "change-case": "^4.1.2",
    "directory-tree": "^3.5.1",
    "fs-extra": "^11.1.1",
    "graceful-fs": "^4.2.11",
    "rimraf": "^5.0.1"
  },
  "devDependencies": {
    "@kubb/eslint-config": "workspace:*",
    "@kubb/ts-config": "workspace:*",
    "@kubb/tsup-config": "workspace:*",
    "@types/fs-extra": "^11.0.1",
    "eslint": "^8.42.0",
    "ora": "^6.3.1",
    "tsup": "^6.7.0",
    "typescript": "^5.1.3"
  },
  "packageManager": "pnpm@8.3.0",
  "engines": {
    "node": ">=18",
    "pnpm": ">=8.3.0"
  },
  "publishConfig": {
    "access": "public",
    "registry": "https://registry.npmjs.org/"
  }
}<|MERGE_RESOLUTION|>--- conflicted
+++ resolved
@@ -38,12 +38,8 @@
   },
   "files": [
     "dist",
-<<<<<<< HEAD
-    "src",
     "*.d.ts",
     "*.d.cts",
-=======
->>>>>>> b73d21f4
     "schemas",
     "!/**/**.test.**",
     "!/**/__tests__/**"
