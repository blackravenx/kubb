--- conflicted
+++ resolved
@@ -59,12 +59,8 @@
       .add(schemas.pathParams)
       .add(schemas.queryParams)
       .add(schemas.response)
-<<<<<<< HEAD
       .add(schemas.errors)
-      .configure({ fileResolver, withJSDocs: true, resolveName })
-=======
       .configure({ fileResolver, withJSDocs: true, resolveName, enumType })
->>>>>>> 082a9c73
       .print()
 
     return {
@@ -93,12 +89,8 @@
       .add(schemas.queryParams)
       .add(schemas.request)
       .add(schemas.response)
-<<<<<<< HEAD
       .add(schemas.errors)
-      .configure({ fileResolver, withJSDocs: true, resolveName })
-=======
       .configure({ fileResolver, withJSDocs: true, resolveName, enumType })
->>>>>>> 082a9c73
       .print()
 
     return {
@@ -127,12 +119,8 @@
       .add(schemas.queryParams)
       .add(schemas.request)
       .add(schemas.response)
-<<<<<<< HEAD
       .add(schemas.errors)
-      .configure({ fileResolver, withJSDocs: true, resolveName })
-=======
       .configure({ fileResolver, withJSDocs: true, resolveName, enumType })
->>>>>>> 082a9c73
       .print()
 
     return {
@@ -160,12 +148,8 @@
       .add(schemas.pathParams)
       .add(schemas.request)
       .add(schemas.response)
-<<<<<<< HEAD
       .add(schemas.errors)
-      .configure({ fileResolver, withJSDocs: true, resolveName })
-=======
       .configure({ fileResolver, withJSDocs: true, resolveName, enumType })
->>>>>>> 082a9c73
       .print()
 
     return {
