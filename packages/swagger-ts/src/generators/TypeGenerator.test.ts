--- conflicted
+++ resolved
@@ -142,18 +142,16 @@
     expect(output).toBeDefined()
     expect(await format(output)).toMatchSnapshot()
   })
-<<<<<<< HEAD
-=======
-
-  test.todo('generate type for Pets and Pet')
 })
 
 describe('TypeGenerator with discriminators', () => {
-  const path = pathParser.resolve(__dirname, "../../mocks/discriminator.yaml")
+  const discriminatorPath = path.resolve(__dirname, "../../mocks/discriminator.yaml")
 
   test('PetStore defined as array with type union', async () => {
-    const oas = await oasPathParser(path)
-    const generator = new TypeGenerator({
+    const oas = await new OasManager().parse(discriminatorPath)
+
+    const generator = new TypeGenerator({
+      usedEnumNames: {},
       withJSDocs: false,
       resolveName: ({ name }) => name,
       enumType: 'asConst',
@@ -171,8 +169,9 @@
   })
 
   test('Cat.type defined as const', async () => {
-    const oas = await oasPathParser(path)
-    const generator = new TypeGenerator({
+    const oas =await new OasManager().parse(discriminatorPath)
+    const generator = new TypeGenerator({
+      usedEnumNames: {},
       withJSDocs: false,
       resolveName: ({ name }) => name,
       enumType: 'asConst',
@@ -189,8 +188,9 @@
   })
 
   test('Dog.type defined as const', async () => {
-    const oas = await oasPathParser(path)
-    const generator = new TypeGenerator({
+    const oas = await new OasManager().parse(discriminatorPath)
+    const generator = new TypeGenerator({
+      usedEnumNames: {},
       withJSDocs: false,
       resolveName: ({ name }) => name,
       enumType: 'asConst',
@@ -206,5 +206,4 @@
     expect(dog_output).toMatchSnapshot()
     })
 
->>>>>>> ba0b3636
 })