{
  "name": "unplugin-kubb",
  "version": "2.0.3",
  "description": "Unplugin for Kubb",
  "keywords": [
    "unplugin",
    "vite",
    "webpack",
    "rollup",
    "transform",
    "astro",
    "kubb",
    "swagger",
    "OpenAPI",
    "rspack",
    "nuxt",
    "esbuild"
  ],
  "repository": {
    "type": "git",
    "url": "https://github.com/kubb-labs/kubb.git",
    "directory": "packages/unplugin"
  },
  "license": "MIT",
  "author": "stijnvanhulle",
  "sideEffects": false,
  "type": "module",
  "exports": {
    ".": {
      "import": "./dist/index.js",
      "require": "./dist/index.cjs",
      "default": "./dist/index.cjs"
    },
    "./astro": {
      "import": "./dist/astro.js",
      "require": "./dist/astro.cjs",
      "default": "./dist/astro.cjs"
    },
    "./rspack": {
      "import": "./dist/rspack.js",
      "require": "./dist/rspack.cjs",
      "default": "./dist/rspack.cjs"
    },
    "./vite": {
      "import": "./dist/vite.js",
      "require": "./dist/vite.cjs",
      "default": "./dist/vite.cjs"
    },
    "./webpack": {
      "import": "./dist/webpack.js",
      "require": "./dist/webpack.cjs",
      "default": "./dist/webpack.cjs"
    },
    "./rollup": {
      "import": "./dist/rollup.js",
      "require": "./dist/rollup.cjs",
      "default": "./dist/rollup.cjs"
    },
    "./esbuild": {
      "import": "./dist/esbuild.js",
      "require": "./dist/esbuild.cjs",
      "default": "./dist/esbuild.cjs"
    },
    "./nuxt": {
      "import": "./dist/nuxt.js",
      "require": "./dist/nuxt.cjs",
      "default": "./dist/nuxt.cjs"
    },
    "./types": {
      "import": "./dist/types.js",
      "require": "./dist/types.cjs",
      "default": "./dist/types.cjs"
    },
    "./package.json": "./package.json",
    "./*": "./*"
  },
  "main": "dist/index.cjs",
  "module": "dist/index.js",
  "types": "dist/index.d.ts",
  "typesVersions": {
    "*": {
      "*": [
        "./dist/*",
        "./*"
      ]
    }
  },
  "files": [
    "src",
    "dist",
    "!/**/**.test.**",
    "!/**/__tests__/**"
  ],
  "scripts": {
    "build": "tsup",
    "clean": "npx rimraf ./dist",
    "lint": "bun biome lint .",
    "lint:fix": "bun biome lint --apply-unsafe .",
    "release": "pnpm publish --no-git-check",
    "release:canary": "bash ../../.github/canary.sh && node ../../scripts/build.js canary && pnpm publish --no-git-check",
    "start": "tsup --watch",
    "test": "vitest --passWithNoTests",
    "typecheck": "tsc -p ./tsconfig.json --noEmit --emitDeclarationOnly false"
  },
  "dependencies": {
    "unplugin": "^2.3.2"
  },
  "devDependencies": {
    "@kubb/config-biome": "workspace:*",
    "@kubb/config-ts": "workspace:*",
    "@kubb/config-tsup": "workspace:*",
    "@kubb/core": "workspace:*",
    "@nuxt/kit": "^3.16.2",
    "@nuxt/schema": "^3.16.2",
    "@types/node": "^20.17.30",
    "rimraf": "^6.0.1",
    "rollup": "^4.40.0",
    "tsup": "catalog:",
    "typescript": "catalog:",
    "vite": "^6.3.2",
<<<<<<< HEAD
    "webpack": "^5.99.6"
=======
    "webpack": "^5.99.5"
>>>>>>> 87bd2eca
  },
  "peerDependencies": {
    "@kubb/core": "^3.0.0",
    "@nuxt/kit": "^3",
    "@nuxt/schema": "^3",
    "esbuild": "*",
    "rollup": "^3",
    "vite": ">=3",
    "webpack": "^5"
  },
  "peerDependenciesMeta": {
    "@nuxt/kit": {
      "optional": true
    },
    "@nuxt/schema": {
      "optional": true
    },
    "esbuild": {
      "optional": true
    },
    "rollup": {
      "optional": true
    },
    "vite": {
      "optional": true
    },
    "webpack": {
      "optional": true
    }
  },
  "engines": {
    "node": ">=20"
  },
  "publishConfig": {
    "access": "public",
    "registry": "https://registry.npmjs.org/"
  }
}<|MERGE_RESOLUTION|>--- conflicted
+++ resolved
@@ -118,11 +118,7 @@
     "tsup": "catalog:",
     "typescript": "catalog:",
     "vite": "^6.3.2",
-<<<<<<< HEAD
-    "webpack": "^5.99.6"
-=======
     "webpack": "^5.99.5"
->>>>>>> 87bd2eca
   },
   "peerDependencies": {
     "@kubb/core": "^3.0.0",
