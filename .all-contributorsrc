{
  "files": ["README.md"],
  "imageSize": 100,
  "commit": false,
  "commitConvention": "angular",
  "contributors": [
    {
      "login": "stijnvanhulle",
      "name": "Stijn Van Hulle",
      "avatar_url": "https://avatars.githubusercontent.com/u/5904681?v=4",
      "profile": "http://www.stijnvanhulle.be",
      "contributions": ["code"]
    },
    {
      "login": "xPhentom",
      "name": "Wouter Roozeleer",
      "avatar_url": "https://avatars.githubusercontent.com/u/5096867?v=4",
      "profile": "https://fosstodon.org/@xphentom",
      "contributions": ["code"]
    },
    {
      "login": "b6pzeusbc54tvhw5jgpyw8pwz2x6gs",
      "name": "Alfred",
      "avatar_url": "https://avatars.githubusercontent.com/u/15520015?v=4",
      "profile": "https://aluc.io/",
      "contributions": ["code"]
    },
    {
      "login": "raveclassic",
      "name": "Kirill Agalakov",
      "avatar_url": "https://avatars.githubusercontent.com/u/1743568?v=4",
      "profile": "https://github.com/raveclassic",
      "contributions": ["code"]
    },
    {
      "login": "WickyNilliams",
      "name": "Nick Williams",
      "avatar_url": "https://avatars.githubusercontent.com/u/1091390?v=4",
      "profile": "http://wicky.nillia.ms",
      "contributions": ["doc"]
    },
    {
      "login": "helt",
      "name": "helt",
      "avatar_url": "https://avatars.githubusercontent.com/u/1732112?v=4",
      "profile": "https://github.com/helt",
      "contributions": ["code"]
    },
    {
      "login": "Ti-webdev",
      "name": "Vasily Mikhaylovsky",
      "avatar_url": "https://avatars.githubusercontent.com/u/478565?v=4",
      "profile": "https://github.com/Ti-webdev",
      "contributions": ["code"]
    },
    {
      "login": "chiptus",
      "name": "Chaim Lev-Ari",
      "avatar_url": "https://avatars.githubusercontent.com/u/1381655?v=4",
      "profile": "https://github.com/chiptus",
      "contributions": ["code"]
    },
    {
      "login": "pafnuty",
      "name": "Pavel Belousov",
      "avatar_url": "https://avatars.githubusercontent.com/u/1635679?v=4",
      "profile": "http://projects.pafnuty.name",
      "contributions": ["code"]
    },
    {
      "login": "dmitry-blackwave",
      "name": "Dmitry Belov",
      "avatar_url": "https://avatars.githubusercontent.com/u/5526543?v=4",
      "profile": "https://github.com/dmitry-blackwave",
      "contributions": ["code"]
    },
    {
      "login": "aburgel",
      "name": "Alex Burgel",
      "avatar_url": "https://avatars.githubusercontent.com/u/341478?v=4",
      "profile": "https://github.com/aburgel",
      "contributions": ["code"]
    },
    {
      "login": "dgarciamuria",
      "name": "Daniel Garcia",
      "avatar_url": "https://avatars.githubusercontent.com/u/8144333?v=4",
      "profile": "https://github.com/dgarciamuria",
      "contributions": ["code"]
    },
    {
      "login": "wuyuanyi135",
      "name": "wuyuanyi135",
      "avatar_url": "https://avatars.githubusercontent.com/u/11760870?v=4",
      "profile": "https://github.com/wuyuanyi135",
      "contributions": ["code"]
    },
    {
      "login": "cjthompson",
      "name": "Chris Thompson",
      "avatar_url": "https://avatars.githubusercontent.com/u/1958266?v=4",
      "profile": "https://github.com/cjthompson",
      "contributions": ["code"]
    },
    {
      "login": "hkang1",
      "name": "Caleb Hoyoul Kang",
      "avatar_url": "https://avatars.githubusercontent.com/u/220971?v=4",
      "profile": "https://github.com/hkang1",
      "contributions": ["code"]
    },
    {
      "login": "grreeenn",
      "name": "Gregory Zhukovsky",
      "avatar_url": "https://avatars.githubusercontent.com/u/13204857?v=4",
      "profile": "https://github.com/grreeenn",
      "contributions": ["code"]
    },
    {
      "login": "ChilloManiac",
      "name": "Christoffer Nørbjerg",
      "avatar_url": "https://avatars.githubusercontent.com/u/3761964?v=4",
      "profile": "https://github.com/ChilloManiac",
      "contributions": ["code"]
    },
    {
      "login": "CHE1RON",
      "name": "CHE1RON",
      "avatar_url": "https://avatars.githubusercontent.com/u/122524301?v=4",
      "profile": "https://codefy.de/de/karriere",
      "contributions": ["code"]
    },
    {
      "login": "ekaradon",
      "name": "ekaradon",
      "avatar_url": "https://avatars.githubusercontent.com/u/9439390?v=4",
      "profile": "https://github.com/ekaradon",
      "contributions": ["code"]
    },
    {
      "login": "Thijmen",
      "name": "Thijmen Stavenuiter",
      "avatar_url": "https://avatars.githubusercontent.com/u/383903?v=4",
      "profile": "https://thijmen.dev",
      "contributions": ["code"]
    },
    {
      "login": "bohdanhusak",
      "name": "Bohdan Husak",
      "avatar_url": "https://avatars.githubusercontent.com/u/13829370?v=4",
      "profile": "https://github.com/bohdanhusak",
      "contributions": ["doc"]
    },
    {
      "login": "Ericlm",
      "name": "Éric Le Maître",
      "avatar_url": "https://avatars.githubusercontent.com/u/19361503?v=4",
      "profile": "https://github.com/Ericlm",
      "contributions": ["code"]
    },
    {
      "login": "chambber",
      "name": "Rubens Pereira do Nascimento",
      "avatar_url": "https://avatars.githubusercontent.com/u/11406841?v=4",
      "profile": "https://github.com/chambber",
<<<<<<< HEAD
      "contributions": ["code"]
=======
      "contributions": [
        "code"
      ]
    },
    {
      "login": "msutkowski",
      "name": "Matt Sutkowski",
      "avatar_url": "https://avatars.githubusercontent.com/u/784953?v=4",
      "profile": "https://github.com/msutkowski",
      "contributions": [
        "code"
      ]
    },
    {
      "login": "vitorcamachoo",
      "name": "Vítor Camacho",
      "avatar_url": "https://avatars.githubusercontent.com/u/20595956?v=4",
      "profile": "https://github.com/vitorcamachoo",
      "contributions": [
        "code"
      ]
>>>>>>> 97452e80
    }
  ],
  "contributorsPerLine": 7,
  "skipCi": true,
  "repoType": "github",
  "repoHost": "https://github.com",
  "projectName": "kubb",
  "projectOwner": "kubb-labs",
  "commitType": "docs"
}<|MERGE_RESOLUTION|>--- conflicted
+++ resolved
@@ -1,5 +1,7 @@
 {
-  "files": ["README.md"],
+  "files": [
+    "README.md"
+  ],
   "imageSize": 100,
   "commit": false,
   "commitConvention": "angular",
@@ -9,163 +11,204 @@
       "name": "Stijn Van Hulle",
       "avatar_url": "https://avatars.githubusercontent.com/u/5904681?v=4",
       "profile": "http://www.stijnvanhulle.be",
-      "contributions": ["code"]
+      "contributions": [
+        "code"
+      ]
     },
     {
       "login": "xPhentom",
       "name": "Wouter Roozeleer",
       "avatar_url": "https://avatars.githubusercontent.com/u/5096867?v=4",
       "profile": "https://fosstodon.org/@xphentom",
-      "contributions": ["code"]
+      "contributions": [
+        "code"
+      ]
     },
     {
       "login": "b6pzeusbc54tvhw5jgpyw8pwz2x6gs",
       "name": "Alfred",
       "avatar_url": "https://avatars.githubusercontent.com/u/15520015?v=4",
       "profile": "https://aluc.io/",
-      "contributions": ["code"]
+      "contributions": [
+        "code"
+      ]
     },
     {
       "login": "raveclassic",
       "name": "Kirill Agalakov",
       "avatar_url": "https://avatars.githubusercontent.com/u/1743568?v=4",
       "profile": "https://github.com/raveclassic",
-      "contributions": ["code"]
+      "contributions": [
+        "code"
+      ]
     },
     {
       "login": "WickyNilliams",
       "name": "Nick Williams",
       "avatar_url": "https://avatars.githubusercontent.com/u/1091390?v=4",
       "profile": "http://wicky.nillia.ms",
-      "contributions": ["doc"]
+      "contributions": [
+        "doc"
+      ]
     },
     {
       "login": "helt",
       "name": "helt",
       "avatar_url": "https://avatars.githubusercontent.com/u/1732112?v=4",
       "profile": "https://github.com/helt",
-      "contributions": ["code"]
+      "contributions": [
+        "code"
+      ]
     },
     {
       "login": "Ti-webdev",
       "name": "Vasily Mikhaylovsky",
       "avatar_url": "https://avatars.githubusercontent.com/u/478565?v=4",
       "profile": "https://github.com/Ti-webdev",
-      "contributions": ["code"]
+      "contributions": [
+        "code"
+      ]
     },
     {
       "login": "chiptus",
       "name": "Chaim Lev-Ari",
       "avatar_url": "https://avatars.githubusercontent.com/u/1381655?v=4",
       "profile": "https://github.com/chiptus",
-      "contributions": ["code"]
+      "contributions": [
+        "code"
+      ]
     },
     {
       "login": "pafnuty",
       "name": "Pavel Belousov",
       "avatar_url": "https://avatars.githubusercontent.com/u/1635679?v=4",
       "profile": "http://projects.pafnuty.name",
-      "contributions": ["code"]
+      "contributions": [
+        "code"
+      ]
     },
     {
       "login": "dmitry-blackwave",
       "name": "Dmitry Belov",
       "avatar_url": "https://avatars.githubusercontent.com/u/5526543?v=4",
       "profile": "https://github.com/dmitry-blackwave",
-      "contributions": ["code"]
+      "contributions": [
+        "code"
+      ]
     },
     {
       "login": "aburgel",
       "name": "Alex Burgel",
       "avatar_url": "https://avatars.githubusercontent.com/u/341478?v=4",
       "profile": "https://github.com/aburgel",
-      "contributions": ["code"]
+      "contributions": [
+        "code"
+      ]
     },
     {
       "login": "dgarciamuria",
       "name": "Daniel Garcia",
       "avatar_url": "https://avatars.githubusercontent.com/u/8144333?v=4",
       "profile": "https://github.com/dgarciamuria",
-      "contributions": ["code"]
+      "contributions": [
+        "code"
+      ]
     },
     {
       "login": "wuyuanyi135",
       "name": "wuyuanyi135",
       "avatar_url": "https://avatars.githubusercontent.com/u/11760870?v=4",
       "profile": "https://github.com/wuyuanyi135",
-      "contributions": ["code"]
+      "contributions": [
+        "code"
+      ]
     },
     {
       "login": "cjthompson",
       "name": "Chris Thompson",
       "avatar_url": "https://avatars.githubusercontent.com/u/1958266?v=4",
       "profile": "https://github.com/cjthompson",
-      "contributions": ["code"]
+      "contributions": [
+        "code"
+      ]
     },
     {
       "login": "hkang1",
       "name": "Caleb Hoyoul Kang",
       "avatar_url": "https://avatars.githubusercontent.com/u/220971?v=4",
       "profile": "https://github.com/hkang1",
-      "contributions": ["code"]
+      "contributions": [
+        "code"
+      ]
     },
     {
       "login": "grreeenn",
       "name": "Gregory Zhukovsky",
       "avatar_url": "https://avatars.githubusercontent.com/u/13204857?v=4",
       "profile": "https://github.com/grreeenn",
-      "contributions": ["code"]
+      "contributions": [
+        "code"
+      ]
     },
     {
       "login": "ChilloManiac",
       "name": "Christoffer Nørbjerg",
       "avatar_url": "https://avatars.githubusercontent.com/u/3761964?v=4",
       "profile": "https://github.com/ChilloManiac",
-      "contributions": ["code"]
+      "contributions": [
+        "code"
+      ]
     },
     {
       "login": "CHE1RON",
       "name": "CHE1RON",
       "avatar_url": "https://avatars.githubusercontent.com/u/122524301?v=4",
       "profile": "https://codefy.de/de/karriere",
-      "contributions": ["code"]
+      "contributions": [
+        "code"
+      ]
     },
     {
       "login": "ekaradon",
       "name": "ekaradon",
       "avatar_url": "https://avatars.githubusercontent.com/u/9439390?v=4",
       "profile": "https://github.com/ekaradon",
-      "contributions": ["code"]
+      "contributions": [
+        "code"
+      ]
     },
     {
       "login": "Thijmen",
       "name": "Thijmen Stavenuiter",
       "avatar_url": "https://avatars.githubusercontent.com/u/383903?v=4",
       "profile": "https://thijmen.dev",
-      "contributions": ["code"]
+      "contributions": [
+        "code"
+      ]
     },
     {
       "login": "bohdanhusak",
       "name": "Bohdan Husak",
       "avatar_url": "https://avatars.githubusercontent.com/u/13829370?v=4",
       "profile": "https://github.com/bohdanhusak",
-      "contributions": ["doc"]
+      "contributions": [
+        "doc"
+      ]
     },
     {
       "login": "Ericlm",
       "name": "Éric Le Maître",
       "avatar_url": "https://avatars.githubusercontent.com/u/19361503?v=4",
       "profile": "https://github.com/Ericlm",
-      "contributions": ["code"]
+      "contributions": [
+        "code"
+      ]
     },
     {
       "login": "chambber",
       "name": "Rubens Pereira do Nascimento",
       "avatar_url": "https://avatars.githubusercontent.com/u/11406841?v=4",
       "profile": "https://github.com/chambber",
-<<<<<<< HEAD
-      "contributions": ["code"]
-=======
       "contributions": [
         "code"
       ]
@@ -187,7 +230,6 @@
       "contributions": [
         "code"
       ]
->>>>>>> 97452e80
     }
   ],
   "contributorsPerLine": 7,
