---
title: Changelog
---

# Changelog

<<<<<<< HEAD
## 3.7.0
- [`plugin-cypress`](/plugins/plugin-cypress): support for `cy.request` with new plugin `@kubb/plugin-cypress`

## 3.6.4
=======
## 3.6.5
>>>>>>> d6f63aa7
- [`plugin-react-query`](/plugins/plugin-react-query/): `TVariables` set to `void` as default
- [`plugin-svelte-query`](/plugins/plugin-svelte-query/): `TVariables` set to `void` as default
- [`plugin-vue-query`](/plugins/plugin-vue-query/): `TVariables` set to `void` as default
- [`plugin-solid-query`](/plugins/plugin-solid-query/): `TVariables` set to `void` as default
- [`plugin-zod`](/plugins/plugin-zod): zod omit instead of `z.never`

## 3.6.4
- Update external packages

## 3.6.3
- [`plugin-oas`](/plugins/plugin-oas): extra checks for empty values for properties of a discriminator type
- [`plugin-react-query`](/plugins/plugin-react-query/): allow override of mutation context with TypeScript generic
- [`plugin-svelte-query`](/plugins/plugin-svelte-query/): allow override of mutation context with TypeScript generic
- [`plugin-vue-query`](/plugins/plugin-vue-query/): allow override of mutation context with TypeScript generic
- [`plugin-solid-query`](/plugins/plugin-solid-query/): allow override of mutation context with TypeScript generic
-
## 3.6.2
- [`plugin-zod`](/plugins/plugin-zod): handling circular dependency properly when using `ToZod` helper

## 3.6.1
- [`plugin-react-query`](/plugins/plugin-react-query/): validating the request using zod before making the HTTP call
- [`plugin-svelte-query`](/plugins/plugin-svelte-query/): validating the request using zod before making the HTTP call
- [`plugin-vue-query`](/plugins/plugin-vue-query/): validating the request using zod before making the HTTP call
- [`plugin-solid-query`](/plugins/plugin-solid-query/): validating the request using zod before making the HTTP call
- [`plugin-swr`](/plugins/plugin-swr/): validating the request using zod before making the HTTP call
- [`plugin-client`](/plugins/plugin-client): validating the request using zod before making the HTTP call

## 3.6.0
- [`plugin-zod`](/plugins/plugin-zod): Adds wrapOutput option to allow for further customizing the generated zod schemas, this makes it possible to use `OpenAPI` on top of your Zod schema.
```typescript
import { z } from '@hono/zod-openapi'

export const showPetByIdError = z
  .lazy(() => error)
  .openapi({
    examples: [
      { sample: { summary: 'A sample error', value: { code: 1, message: 'A sample error message' } } },
      { other_example: { summary: 'Another sample error', value: { code: 2, message: 'A totally specific message' } } },
    ],
  })
```
- [`plugin-oas`](/plugins/plugin-oas): discriminator mapping with literal types
``` typescript
export type FooBase = {
  /**
   * @type string
   */
-  $type: string;
+  $type: "type-string" | "type-number";
};
```
``` typescript
-export type FooNumber = FooBase {
+export type FooNumber = FooBase & {
+  /**
+   * @type string
+   */
+  $type: "type-number";
+
  /**
   * @type number
   */
  value: number;
};
```

## 3.5.13
- [`plugin-oas`](/plugins/plugin-oas): enum with whitespaces

## 3.5.12
- [`core`](/plugins/core): internal packages update

## 3.5.11
- [`core`](/plugins/core): internal packages update

## 3.5.10
- [`plugin-faker`](/plugins/plugin-faker/): returnType for faker functions

## 3.5.9
- [`plugin-faker`](/plugins/plugin-faker/): returnType for faker functions
- [`plugin-faker`](/plugins/plugin-faker/): only use min/max when both are set in the oas
- [`plugin-client`](/plugins/plugin-client): correct use of baseURL for fetch client
- [`plugin-msw`](/plugins/plugin-msw): support for `baseURL` without wildcards

## 3.5.8
- [`plugin-react-query`](/plugins/plugin-react-query/): support custom `contentType` per plugin
- [`plugin-svelte-query`](/plugins/plugin-svelte-query/): support custom `contentType` per plugin
- [`plugin-vue-query`](/plugins/plugin-vue-query/): support custom `contentType` per plugin
- [`plugin-solid-query`](/plugins/plugin-solid-query/): support custom `contentType` per plugin
- [`plugin-swr`](/plugins/plugin-swr/): support custom `contentType` per plugin
- [`plugin-client`](/plugins/plugin-client): support custom `contentType` per plugin

## 3.5.7
- [`react`](/helpers/react/): Bun does not follow the same node_modules structure, to resolve this we need to include the React bundle inside of `@kubb/react`. This will increase the size with 4MB.

## 3.5.6
- [`plugin-react-query`](/plugins/plugin-react-query/): support custom client in options
- [`plugin-svelte-query`](/plugins/plugin-svelte-query/): support custom client in options
- [`plugin-vue-query`](/plugins/plugin-vue-query/): support custom client in options
- [`plugin-solid-query`](/plugins/plugin-solid-query/): support custom client in options
- [`plugin-swr`](/plugins/plugin-swr/): support custom client in options

## 3.5.5
- [`plugin-client`](/plugins/plugin-client): support custom client in options
- [`plugin-faker`](/plugins/plugin-zod): `faker.number.string` with default min `Number.MIN_VALUE` and max set to `Number.MAX_VALUE`

## 3.5.4
- [`plugin-zod`](/plugins/plugin-zod): Support uniqueItems in Zod

## 3.5.3
- [`plugin-client`](/plugins/plugin-client): allow exporting custom client fetch function and use generated fetch when `pluginClient` is available
- [`plugin-react-query`](/plugins/plugin-react-query/): allow exporting custom client fetch function and use generated fetch when `pluginClient` is available
- [`plugin-svelte-query`](/plugins/plugin-svelte-query/): allow exporting custom client fetch function and use generated fetch when `pluginClient` is available
- [`plugin-vue-query`](/plugins/plugin-vue-query/): allow exporting custom client fetch function and use generated fetch when `pluginClient` is available
- [`plugin-solid-query`](/plugins/plugin-solid-query/): allow exporting custom client fetch function and use generated fetch when `pluginClient` is available
- [`plugin-swr`](/plugins/plugin-swr/): allow exporting custom client fetch function and use generated fetch when `pluginClient` is available


## 3.5.2
- [`plugin-faker`](/plugins/plugin-faker): `faker.number.float` with default min `Number.MIN_VALUE` and max set to `Number.MAX_VALUE`.
- [`plugin-oas`](/plugins/plugin-oas): remove duplicated keys when using `allOf` and applying required on fields

## 3.5.1
- [`core`](/plugins/core): build of `@kubb/core` with correct types
- [`plugin-oas`](/plugins/plugin-oas): allow `grouping`

## 3.5.0
- [`core`](/plugins/core): support banner with context for Oas
```typescript
pluginTs({
  output: {
    path: 'models',
    banner(oas) {
      return `// version: ${oas.api.info.version}`
    },
  },
}),
```

## 3.4.6
- [`core`](/plugins/core): ignore acronyms when doing casing switch to pascal or camelcase

## 3.4.5
- [`plugin-client`](/plugins/plugin-client): if client receives no body (no content) then it throws JSON parsing error
- [`plugin-zod`](/plugins/plugin-zod): use of `as ToZod` instead of `satisfies ToZod`

## 3.4.4
- [`plugin-client`](/plugins/plugin-client): url in text format instead of using URL

## 3.4.3
- [`plugin-oas`](/plugins/plugin-oas): correct use of grouping for path and tags

## 3.4.2
- [`plugin-oas`](/plugins/plugin-oas): remove duplicated keys when set in required

## 3.4.1
- [`plugin-faker`](/plugins/plugin-faker): min and max was not applied to the faker functions

## 3.4.0
- [`plugin-client`](/plugins/plugin-client): decouple URI (with params) from fetching
- [`plugin-client`](/plugins/plugin-client): add header in response object
- [`plugin-client`](/plugins/plugin-client): use of URL and SearchParams to support queryParams for fetch

## 3.3.5
- [`plugin-react-query`](/plugins/plugin-react-query/): queryOptions with custom Error type
- [`plugin-svelte-query`](/plugins/plugin-svelte-query/): queryOptions with custom Error type
- [`plugin-vue-query`](/plugins/plugin-vue-query/): queryOptions with custom Error type
- [`plugin-solid-query`](/plugins/plugin-solid-query/): queryOptions with custom Error type
- [`react`](/helpers/react/): importPath without extensions


## 3.3.4
- [`plugin-ts`](/plugins/plugin-ts): minLength, maxLength, pattern as part of the jsdocs
- [`plugin-client`](/plugins/plugin-client): baseURL could be undefined, do not throw error if that is the case

## 3.3.3
- [`react`](/helpers/react/): Use of `@kubb/react` as importSource for jsx(React 17, React 18, React 19 could be used next to Kubb)
- [`cli`](/helpers/cli/): Use of `@kubb/react` as importSource for jsx(React 17, React 18, React 19 could be used next to Kubb)

## 3.3.2
- [`react`](/helpers/react/): Support `div` and other basic elements to be returned by `@kubb/react`

## 3.3.1
- [`plugin-zod`](/plugins/plugin-zod): Use of `tozod` util to create schema based on a type

## 3.3.0
- [`plugin-client`](/plugins/plugin-client): `client` to use `fetch` or `axios` as HTTP client
- [`plugin-zod`](/plugins/plugin-zod): Use Regular expression literal instead of RegExp-contructor
- [`plugin-ts`](/plugins/plugin-ts): Switch between the use of type or interface when creating types

## 3.2.0
- [`plugin-msw`](/plugins/plugin-msw): `paramsCasing` to define casing for params
- [`plugin-react-query`](/plugins/plugin-react-query/): `paramsCasing` to define casing for params
- [`plugin-svelte-query`](/plugins/plugin-svelte-query/): `paramsCasing` to define casing for params
- [`plugin-vue-query`](/plugins/plugin-vue-query/): `paramsCasing` to define casing for params
- [`plugin-solid-query`](/plugins/plugin-solid-query/): `paramsCasing` to define casing for params
- [`plugin-client`](/plugins/plugin-client): `paramsCasing` to define casing for params

## 3.1.0
- [`plugin-react-query`](/plugins/plugin-react-query/): Group API clients by path structure
- [`plugin-svelte-query`](/plugins/plugin-svelte-query/): Group API clients by path structure
- [`plugin-vue-query`](/plugins/plugin-vue-query/): Group API clients by path structure
- [`plugin-solid-query`](/plugins/plugin-solid-query/): Group API clients by path structure
- [`plugin-msw`](/plugins/plugin-msw): Group API clients by path structure
```typescript
group: {
  type: 'path',
  name: ({ group }) => {
    const firstSegment = group.split('/')[1];
    return firstSegment;
  }
}
```
```typescript
findPetsByStatusHandler((info) => {
  const { params } = info
  if (params.someKey) {
    return new Response(
      JSON.stringify({ error: 'some error response' }),
      { status: 400 }
    );
  }
  return new Response(
    JSON.stringify({ newData: 'new data' }),
    { status: 200 }
  );
})

```

## 3.0.14
- [`core`](/plugins/core): Upgrade packages

## 3.0.13
- [`core`](/plugins/core): Upgrade packages
- [`plugin-oas`](/plugins/plugin-oas): Applying required on fields inherited using allOf

## 3.0.12
- [`plugin-zod`](/plugins/plugin-zod): 2xx as part of `operations.ts`

## 3.0.11
- [`core`](/plugins/core): Disabling output file extension
- [`plugin-oas`](/plugins/plugin-oas): Correct use of Jsdocs syntax for links
- [`core`](/plugins/core): Respect casing of parameters

## 3.0.10
- [`plugin-faker`](/plugins/plugin-faker): `data` should have a higher priority than faker defaults generation

## 3.0.9
- [`plugin-oas`](/plugins/plugin-oas): Allow nullable with default null option
- [`core`](/plugins/core): Correct use of `barrelType` for single files

## 3.0.8
- [`plugin-zod`](/plugins/plugin-zod): Blob as `z.instanceof(File)` instead of `string`

## 3.0.7
- [`core`](/plugins/core): Include single file exports in the main index.ts file.

## 3.0.6
- [`plugin-oas`](/plugins/plugin-oas/): Correct use of variables when a path/params contains _ or -
- [`core`](/plugins/core): `barrelType: 'propagate'` to make sure the core can still generate barrel files, even if the plugin will not have barrel files

## 3.0.5
- [`react`](/helpers/react//): Better error logging + wider range for `@kubb/react` peerDependency

## 3.0.4
- Upgrade external dependencies

## 3.0.3
- [`plugin-ts`](/plugins/plugin-ts/): `@deprecated` jsdoc tag for schemas

## 3.0.2
- [`plugin-react-query`](/plugins/plugin-react-query/): remove the requirement of [`plugin-client`](/plugins/plugin-client)
- [`plugin-svelte-query`](/plugins/plugin-svelte-query/): remove the requirement of [`plugin-client`](/plugins/plugin-client)
- [`plugin-vue-query`](/plugins/plugin-vue-query/): remove the requirement of [`plugin-client`](/plugins/plugin-client)
- [`plugin-solid-query`](/plugins/plugin-solid-query/): remove the requirement of [`plugin-client`](/plugins/plugin-client)

## 3.0.1
- [`plugin-faker`](/plugins/plugin-faker): Correct faker functions for uuid, pattern and email
- [`plugin-react-query`](/plugins/plugin-react-query/): allow disabling `useQuery`
- [`plugin-react-query`](/plugins/plugin-react-query/): use of `InfiniteData` TypeScript helper for infiniteQueries
- [`plugin-vue-query`](/plugins/plugin-vue-query/): use of `InfiniteData` TypeScript helper for infiniteQueries

## 3.0.0-beta.12
- [`plugin-react-query`](/plugins/plugin-react-query/): allow to disable the generation of useQuery or createQuery hooks.
- [`plugin-svelte-query`](/plugins/plugin-svelte-query/): allow to disable the generation of useQuery or createQuery hooks.
- [`plugin-vue-query`](/plugins/plugin-vue-query/): allow to disable the generation of useQuery or createQuery hooks.
- [`plugin-solid-query`](/plugins/plugin-solid-query/): allow to disable the generation of useQuery or createQuery hooks.
- [`plugin-swr`](/plugins/plugin-swr/): allow to disable the generation of useQuery or createQuery hooks.

## 3.0.0-beta.11
- [`plugin-ts`](/plugins/plugin-ts): enumType `'enum'` without export type in barrel files
- [`plugin-client`](/plugins/plugin-client): Allows you to set a custom base url for all generated calls

## 3.0.0-beta.10
- [`plugin-react-query`](/plugins/plugin-react-query/): `paramsType` with options `'inline'` and `'object'` to have control over the amount of parameters when calling one of the generated functions.
- [`plugin-svelte-query`](/plugins/plugin-svelte-query/): `paramsType` with options `'inline'` and `'object'` to have control over the amount of parameters when calling one of the generated functions.
- [`plugin-vue-query`](/plugins/plugin-vue-query/): `paramsType` with options `'inline'` and `'object'` to have control over the amount of parameters when calling one of the generated functions.
- [`plugin-solid-query`](/plugins/plugin-solid-query/): `paramsType` with options `'inline'` and `'object'` to have control over the amount of parameters when calling one of the generated functions.
- [`plugin-client`](/plugins/plugin-client/): `paramsType` with options `'inline'` and `'object'` to have control over the amount of parameters when calling one of the generated functions.

## 3.0.0-beta.9
- [`plugin-msw`](/plugins/plugin-msw): `parser` option to disable faker generation
  - `'faker'` will use `@kubb/plugin-faker` to generate the data for the response
  - `'data'` will use your custom data to generate the data for the response
- [`plugin-msw`](/plugins/plugin-msw): Siblings for better AST manipulation

## 3.0.0-beta.8
- [`plugin-zod`](/plugins/plugin-zod): Siblings for better AST manipulation

## 3.0.0-beta.7
- Upgrade external packages

## 3.0.0-beta.6
- [`plugin-faker`](/plugins/plugin-faker): Min/Max for type array to generate better `faker.helpers.arrayElements` functionality

## 3.0.0-beta.5
- [`plugin-zod`](/plugins/plugin-zod): Discard `optional()` if there is a `default()` to ensure the output type is not `T | undefined`

## 3.0.0-beta.4
- Upgrade external packages

## 3.0.0-beta.3
- [`plugin-zod`](/plugins/plugin-zod/): Added coercion for specific types only
```typescript
type coercion=  boolean | { dates?: boolean; strings?: boolean; numbers?: boolean }
```

## 3.0.0-beta.2
- Upgrade external packages

## 3.0.0-beta.1
- Upgrade external packages

## 3.0.0-alpha.31
- [`plugin-client`](/plugins/plugin-client/): Generate `${tag}Service` controller file related to group x when using `group`(no need to specify `group.exportAs`)
- [`plugin-core`](/plugins/core/): Removal of `group.exportAs`
- [`plugin-core`](/plugins/core/): Removal of `group.output` in favour of `group.name`(no need to specify the output/root)
```typescript [kubb.config.ts]
import { defineConfig } from "@kubb/core"
import { pluginOas } from "@kubb/plugin-oas"
import { pluginTs } from "@kubb/plugin-ts"
import { pluginClient } from '@kubb/plugin-client'

export default defineConfig({
  root: '.',
  input: {
    path: './petStore.yaml',
  },
  output: {
    path: './src/gen',
    clean: true,
  },
  plugins: [
    pluginOas({ generators: [] }),
    pluginClient({
      output: {
        path: './clients/axios',
      },
      // group: { type: 'tag', output: './clients/axios/{{tag}}Service' }, // [!code --]
      group: { type: 'tag', name: ({ group }) => `${group}Service` }, // [!code ++]
    }),
  ],
})
```

## 3.0.0-alpha.30
- [`plugin-core`](/plugins/core/): Removal of `output.extName` in favour of `output.extension`
- [`plugin-core`](/plugins/core/): Removal of `exportType` in favour of `barrelType`


## 3.0.0-alpha.29
- [`plugin-react-query`](/plugins/plugin-react-query/): Support for cancellation of queries with the help of `signal`
- [`plugin-svelte-query`](/plugins/plugin-svelte-query/): Support for cancellation of queries with the help of `signal`
- [`plugin-vue-query`](/plugins/plugin-vue-query/): Support for cancellation of queries with the help of `signal`
- [`plugin-solid-query`](/plugins/plugin-solid-query/): Support for cancellation of queries with the help of `signal`
- [`plugin-react-query`](/plugins/plugin-react-query/): Use of `enabled` based on optional params
- [`plugin-svelte-query`](/plugins/plugin-svelte-query/): Use of `enabled` based on optional params
- [`plugin-vue-query`](/plugins/plugin-vue-query/): Use of `enabled` based on optional params
- [`plugin-solid-query`](/plugins/plugin-solid-query/): Use of `enabled` based on optional params

## 3.0.0-alpha.28
- [`plugin-zod`](/plugins/plugin-zod/): Respect order of `z.tuple`

## 3.0.0-alpha.27
- [`plugin-swr`](/plugins/plugin-swr/): Support for TypeScript `strict` mode
- [`plugin-react-query`](/plugins/plugin-react-query/): Support for TypeScript `strict` mode and use of data object for `mutationFn: async(data: {})`
- [`plugin-svelte-query`](/plugins/plugin-svelte-query/): Support for TypeScript `strict` mode and use of data object for `mutationFn: async(data: {})`
- [`plugin-vue-query`](/plugins/plugin-vue-query/): Support for TypeScript `strict` mode and use of data object for `mutationFn: async(data: {})`
- [`plugin-solid-query`](/plugins/plugin-solid-query/): Support for TypeScript `strict` mode and use of data object for `mutationFn: async(data: {})`


## 3.0.0-alpha.26
- [`plugin-swr`](/plugins/plugin-swr/): Expose queryKey and mutationKey for the SWR plugin
- 'generators' option for all plugins

## 3.0.0-alpha.25
- [`plugin-react-query`](/plugins/plugin-react-query/): Use of MutationKeys for `useMutation`
- [`plugin-svelte-query`](/plugins/plugin-svelte-query/): Use of MutationKeys for `createMutation`
- [`plugin-vue-query`](/plugins/plugin-vue-query/): Use of MutationKeys for `useMutation`


## 3.0.0-alpha.24
- [`plugin-oas`](/plugins/plugin-oas/): Support for [discriminator](https://swagger.io/specification/?sbsearch=discriminator)


## 3.0.0-alpha.23
- [`plugin-client`](/plugins/plugin-client/): Use of uppercase for httpMethods, `GET` instead of `get`, `POST` instead of `post`, ...

## 3.0.0-alpha.22
- [`plugin-faker`](/plugins/plugin-faker/): Use of `faker.image.url()` instead of `faker.image.imageUrl()`
- [`plugin-zod`](/plugins/plugin-zod/): Enums should use `z.literal` when format is set to number, string or boolean

::: code-group

```yaml [input]
enum:
  type: boolean
  enum:
    - true
    - false
```
```typescript [output]
z.enum(["true", "false"]) // [!code --]
z.union([z.literal(true), z.literal(false)]) // [!code ++]
```
:::
- [`plugin-ts`](/plugins/plugin-ts/): Use of `readonly` for references($ref)
- [`plugin-client`](/plugins/plugin-client/): Use of type `Error` when no errors are set for an operation


## 3.0.0-alpha.21
- [`plugin-zod`](/plugins/plugin-zod/): Use of `x-nullable` and `nullable` for additionalProperties.

## 3.0.0-alpha.20

- Separate plugin/package for Solid-Query: `@kubb/plugin-solid-query`

```typescript [kubb.config.ts]
import { defineConfig } from "@kubb/core"
import { pluginOas } from "@kubb/plugin-oas"
import { pluginTs } from "@kubb/plugin-ts"
import { pluginSolidQuery } from '@kubb/plugin-solid-query' // [!code ++]
import { pluginTanstackQuery } from '@kubb/plugin-tanstack-query'  // [!code --]

export default defineConfig({
  root: '.',
  input: {
    path: './petStore.yaml',
  },
  output: {
    path: './src/gen',
    clean: true,
  },
  plugins: [
    pluginOas({ generators: [] }),
    pluginTs({
      output: {
        path: 'models',
      },
    }),
    pluginSolidQuery({
      output: {
        path: './hooks',
      },
    })
  ],
})

```

- Separate plugin/package for Svelte-Query: `@kubb/plugin-svelte-query`

```typescript [kubb.config.ts]
import {defineConfig} from "@kubb/core"
import {pluginOas} from "@kubb/plugin-oas"
import {pluginTs} from "@kubb/plugin-ts"
import { pluginSvelteQuery } from '@kubb/plugin-svelte-query' // [!code ++]
import { pluginTanstackQuery } from '@kubb/plugin-tanstack-query'  // [!code --]

export default defineConfig({
  root: '.',
  input: {
    path: './petStore.yaml',
  },
  output: {
    path: './src/gen',
    clean: true,
  },
  plugins: [
    pluginOas({ generators: [] }),
    pluginTs({
      output: {
        path: 'models',
      },
    }),
    pluginSvelteQuery({
      output: {
        path: './hooks',
      },
    })
  ],
})

```


- Separate plugin/package for Vue-Query:  `@kubb/plugin-vue-query`

```typescript [kubb.config.ts]
import {defineConfig} from "@kubb/core"
import {pluginOas} from "@kubb/plugin-oas"
import {pluginTs} from "@kubb/plugin-ts"
import { pluginVueQuery } from '@kubb/plugin-vue-query' // [!code ++]
import { pluginTanstackQuery } from '@kubb/plugin-tanstack-query'  // [!code --]

export default defineConfig({
  root: '.',
  input: {
    path: './petStore.yaml',
  },
  output: {
    path: './src/gen',
    clean: true,
  },
  plugins: [
    pluginOas({ generators: [] }),
    pluginTs({
      output: {
        path: 'models',
      },
    }),
    pluginVueQuery({
      output: {
        path: './hooks',
      },
    })
  ],
})

```

## 3.0.0-alpha.16

- Separate plugin/package for React-Query: `@kubb/plugin-react-query`

```typescript [kubb.config.ts]
import {defineConfig} from "@kubb/core"
import {pluginOas} from "@kubb/plugin-oas"
import {pluginTs} from "@kubb/plugin-ts"
import { pluginReactQuery } from '@kubb/plugin-react-query' // [!code ++]
import { pluginTanstackQuery } from '@kubb/plugin-tanstack-query'  // [!code --]

export default defineConfig({
  root: '.',
  input: {
    path: './petStore.yaml',
  },
  output: {
    path: './src/gen',
    clean: true,
  },
  plugins: [
    pluginOas({ generators: [] }),
    pluginTs({
      output: {
        path: 'models',
      },
    }),
    pluginReactQuery({
      output: {
        path: './hooks',
      },
    })
  ],
})

```<|MERGE_RESOLUTION|>--- conflicted
+++ resolved
@@ -4,14 +4,10 @@
 
 # Changelog
 
-<<<<<<< HEAD
 ## 3.7.0
 - [`plugin-cypress`](/plugins/plugin-cypress): support for `cy.request` with new plugin `@kubb/plugin-cypress`
 
-## 3.6.4
-=======
 ## 3.6.5
->>>>>>> d6f63aa7
 - [`plugin-react-query`](/plugins/plugin-react-query/): `TVariables` set to `void` as default
 - [`plugin-svelte-query`](/plugins/plugin-svelte-query/): `TVariables` set to `void` as default
 - [`plugin-vue-query`](/plugins/plugin-vue-query/): `TVariables` set to `void` as default
