{
  "name": "kubb-docs",
  "version": "1.0.0",
  "private": true,
  "description": "Kubb docs",
  "repository": {
    "type": "git",
    "url": "https://github.com/kubb-labs/kubb.git",
    "directory": "docs"
  },
  "license": "MIT",
  "author": "Stijn Van Hulle <stijn@stijnvanhulle.be",
  "type": "module",
  "main": "index.js",
  "scripts": {
    "clean": "npx rimraf ./dist",
    "build": "vitepress build",
    "build:ci": "vitepress build",
    "start": "vitepress dev --port=3000 --cors",
    "preview": "vitepress preview",
    "serve": "vitepress serve"
  },
  "dependencies": {
    "@shikijs/vitepress-twoslash": "^2.5.0",
    "mermaid": "^11.4.1",
    "sitemap": "^8.0.0",
    "vitepress": "^1.6.3",
    "vitepress-plugin-group-icons": "^1.3.6",
    "vue": "^3.5.13"
  },
  "devDependencies": {
    "@kubb/cli": "workspace:*",
    "@kubb/core": "workspace:*",
    "@kubb/plugin-client": "workspace:*",
    "@kubb/plugin-faker": "workspace:*",
    "@kubb/plugin-msw": "workspace:*",
    "@kubb/plugin-oas": "workspace:*",
    "@kubb/plugin-react-query": "workspace:*",
    "@kubb/plugin-solid-query": "workspace:*",
    "@kubb/plugin-svelte-query": "workspace:*",
    "@kubb/plugin-swr": "workspace:*",
    "@kubb/plugin-ts": "workspace:*",
    "@kubb/plugin-vue-query": "workspace:*",
    "@kubb/plugin-zod": "workspace:*",
    "@kubb/react": "workspace:*",
    "@mermaid-js/mermaid-cli": "^11.4.2",
    "@types/node": "^20.17.19",
    "@types/react": "catalog:",
    "cross-env": "^7.0.3",
    "react": "catalog:",
    "unplugin-kubb": "workspace:^",
<<<<<<< HEAD
    "vite": "^6.2.0"
=======
    "vite": "^6.1.1"
>>>>>>> 97452e80
  },
  "packageManager": "pnpm@10.4.1",
  "engines": {
    "node": ">=20",
    "pnpm": ">=8.15.0"
  }
}<|MERGE_RESOLUTION|>--- conflicted
+++ resolved
@@ -49,11 +49,7 @@
     "cross-env": "^7.0.3",
     "react": "catalog:",
     "unplugin-kubb": "workspace:^",
-<<<<<<< HEAD
     "vite": "^6.2.0"
-=======
-    "vite": "^6.1.1"
->>>>>>> 97452e80
   },
   "packageManager": "pnpm@10.4.1",
   "engines": {
