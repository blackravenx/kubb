--- conflicted
+++ resolved
@@ -46,11 +46,7 @@
     "@tanstack/vue-query": "^5.69.0",
     "@types/react": "^19.0.12",
     "axios": "^1.8.4",
-<<<<<<< HEAD
-    "cypress": "~14.2.0",
-=======
     "cypress": "~14.2.1",
->>>>>>> fc5d2173
     "msw": "^2.7.3",
     "react": "^19.0.0",
     "solid-js": "^1.9.5",
