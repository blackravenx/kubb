--- conflicted
+++ resolved
@@ -26,11 +26,7 @@
     "@kubb/swagger-tanstack-query": "workspace:*",
     "@kubb/swagger-ts": "workspace:*",
     "@kubb/swagger-zod": "workspace:*",
-<<<<<<< HEAD
-    "@tanstack/vue-query": "^4.29.17",
-=======
     "@tanstack/vue-query": "^4.29.18",
->>>>>>> af27ee58
     "axios": "^1.4.0",
     "tsup": "^7.1.0",
     "vue": "^3.3.4"
