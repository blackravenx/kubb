--- conflicted
+++ resolved
@@ -14,27 +14,6 @@
 
 const schemas = [
   { name: 'test', path: './schemas/test.json' },
-<<<<<<< HEAD
-  // { name: 'Machines API', path: 'https://docs.machines.dev/spec/openapi3.json' },
-  // { name: 'discriminator', path: './schemas/discriminator.yaml' },
-  // { name: 'bunq.com', path: './schemas/bunq.com.json', strict: false },
-  // { name: 'petStoreV3', path: 'https://petstore3.swagger.io/api/v3/openapi.json' },
-  // { name: 'optionalParameters', path: './schemas/optionalParameters.json' },
-  // { name: 'allOf', path: './schemas/allOf.json' },
-  // { name: 'anyOf', path: './schemas/anyOf.json' },
-  // { name: 'petStoreContent', path: './schemas/petStoreContent.json' },
-  // { name: 'twitter', path: './schemas/twitter.json' },
-  // { name: 'twitter2', path: './schemas/twitter2.json' },
-  // { name: 'jokesOne', path: './schemas/jokesOne.yaml' },
-  // { name: 'readme.io', path: './schemas/readme.io.yaml' },
-  // { name: 'worldtime', path: './schemas/worldtime.yaml' },
-  // { name: 'zalando', path: './schemas/zalando.yaml' },
-  // { name: 'requestBody', path: './schemas/requestBody.yaml' },
-  // { name: 'box', path: './schemas/box.json' },
-  // { name: 'digitalocean', path: './schemas/digitalocean.yaml' },
-  // { name: 'enums', path: './schemas/enums.yaml' },
-  // { name: 'dataset_api', path: './schemas/dataset_api.yaml' },
-=======
   { name: 'notus', path: 'https://api.notus.team/openapi' },
   { name: 'Machines API', path: 'https://docs.machines.dev/spec/openapi3.json' },
   { name: 'discriminator', path: './schemas/discriminator.yaml' },
@@ -55,7 +34,6 @@
   { name: 'digitalocean', path: './schemas/digitalocean.yaml' },
   { name: 'enums', path: './schemas/enums.yaml' },
   { name: 'dataset_api', path: './schemas/dataset_api.yaml' },
->>>>>>> 07903f28
 ]
 
 /** @type {import('@kubb/core').UserConfig} */
