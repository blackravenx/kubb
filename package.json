--- conflicted
+++ resolved
@@ -56,15 +56,9 @@
     "@kubb/config-biome": "workspace:*",
     "@kubb/config-ts": "workspace:*",
     "@types/node": "^20.17.19",
-<<<<<<< HEAD
     "@vitest/coverage-v8": "^3.0.7",
     "@vitest/ui": "^3.0.7",
     "bun-types": "^1.2.4",
-=======
-    "@vitest/coverage-v8": "^3.0.6",
-    "@vitest/ui": "^3.0.6",
-    "bun-types": "^1.2.3",
->>>>>>> 97452e80
     "rimraf": "^6.0.1",
     "ts-node": "^10.9.2",
     "turbo": "^2.4.4",
